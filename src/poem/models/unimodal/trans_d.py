# -*- coding: utf-8 -*-

"""Implementation of TransD."""

from typing import Optional

import torch
import torch.autograd
<<<<<<< HEAD
from poem.constants import GPU, TRANS_D_NAME, RELATION_EMBEDDING_DIM, SCORING_FUNCTION_NORM
from poem.models.base import BaseModule
from poem.utils import slice_triples
=======
>>>>>>> 92977ef3
from torch import nn

from poem.constants import GPU, RELATION_EMBEDDING_DIM, SCORING_FUNCTION_NORM, TRANS_D_NAME
from poem.models.base_owa import BaseOWAModule, slice_triples

__all__ = [
    'TransD',
]


class TransD(BaseModule):
    """An implementation of TransD [ji2015]_.

    This model extends TransR to use fewer parameters.

    .. [ji2015] Ji, G., *et al.* (2015). `Knowledge graph embedding via dynamic mapping matrix
                <http://www.aclweb.org/anthology/P15-1067>`_. ACL.

    .. seealso::

       - Alternative implementation in OpenKE: https://github.com/thunlp/OpenKE/blob/master/models/TransD.py
    """

    model_name = TRANS_D_NAME
    margin_ranking_loss_size_average: bool = True
    entity_embedding_max_norm = 1
    hyper_params = BaseModule.hyper_params + [RELATION_EMBEDDING_DIM, SCORING_FUNCTION_NORM]

    def __init__(self,
                 num_entities: int,
                 num_relations: int,
                 embedding_dim: int = 50,
                 relation_dim: int = 30,
                 scoring_fct_norm: int = 1,
                 criterion: nn.modules.loss=nn.MarginRankingLoss(margin=1., reduction='mean'),
                 preferred_device: str = GPU,
                 random_seed: Optional[int] = None) -> None:
        super().__init__(num_entities=num_entities, num_relations=num_relations, embedding_dim=embedding_dim,
                         criterion=criterion, preferred_device=preferred_device, random_seed=random_seed)
        self.relation_embedding_dim = relation_dim
        self.scoring_fct_norm = scoring_fct_norm
        self.relation_embeddings = None
        self.entity_projections = None
        self.relation_projections = None

    def _init_embeddings(self):
        super()._init_embeddings()
        # A simple lookup table that stores embeddings of a fixed dictionary and size
        self.relation_embeddings = nn.Embedding(self.num_relations, self.relation_embedding_dim, max_norm=1)
        self.entity_projections = nn.Embedding(self.num_entities, self.embedding_dim)
        self.relation_projections = nn.Embedding(self.num_relations, self.relation_embedding_dim)
        # FIXME @mehdi what about initialization?

    def forward_owa(self, triples):
        heads, relations, tails = slice_triples(triples)

        h_embs = self._get_embeddings(
            elements=heads,
            embedding_module=self.entity_embeddings,
            embedding_dim=self.embedding_dim
        )
        r_embs = self._get_embeddings(
            elements=relations,
            embedding_module=self.relation_embeddings,
            embedding_dim=self.relation_embedding_dim
        )
        t_embs = self._get_embeddings(
            elements=tails,
            embedding_module=self.entity_embeddings,
            embedding_dim=self.embedding_dim
        )

        h_proj_vec_embs = self._get_embeddings(
            elements=heads,
            embedding_module=self.entity_projections,
            embedding_dim=self.embedding_dim
        )
        r_projs_embs = self._get_embeddings(
            elements=relations,
            embedding_module=self.relation_projections,
            embedding_dim=self.relation_embedding_dim
        )
        t_proj_vec_embs = self._get_embeddings(
            elements=tails,
            embedding_module=self.entity_projections,
            embedding_dim=self.embedding_dim
        )

        proj_heads = self._project_entities(h_embs, h_proj_vec_embs, r_projs_embs)
        proj_tails = self._project_entities(t_embs, t_proj_vec_embs, r_projs_embs)

        # Add the vector element wise
        sum_res = proj_heads + r_embs - proj_tails
        scores = torch.norm(sum_res, dim=1, p=self.scoring_fct_norm).view(size=(-1,))
        scores = - torch.mul(scores, scores)
        return scores

    # TODO: Implement forward_cwa

    def _project_entities(self, entity_embs, entity_proj_vecs, relation_projections):
        """"""
        relation_projections = relation_projections.unsqueeze(-1)
        entity_proj_vecs = entity_proj_vecs.unsqueeze(-1).permute([0, 2, 1])
        transfer_matrices = torch.matmul(relation_projections, entity_proj_vecs)
        projected_entity_embs = torch.einsum('nmk,nk->nm', [transfer_matrices, entity_embs])
        return projected_entity_embs<|MERGE_RESOLUTION|>--- conflicted
+++ resolved
@@ -6,16 +6,10 @@
 
 import torch
 import torch.autograd
-<<<<<<< HEAD
-from poem.constants import GPU, TRANS_D_NAME, RELATION_EMBEDDING_DIM, SCORING_FUNCTION_NORM
+from poem.constants import GPU, RELATION_EMBEDDING_DIM, SCORING_FUNCTION_NORM, TRANS_D_NAME
 from poem.models.base import BaseModule
 from poem.utils import slice_triples
-=======
->>>>>>> 92977ef3
 from torch import nn
-
-from poem.constants import GPU, RELATION_EMBEDDING_DIM, SCORING_FUNCTION_NORM, TRANS_D_NAME
-from poem.models.base_owa import BaseOWAModule, slice_triples
 
 __all__ = [
     'TransD',
